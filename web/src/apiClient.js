--- conflicted
+++ resolved
@@ -6,111 +6,26 @@
 });
 
 const APIClient = {
-<<<<<<< HEAD
-    searchStreams(query, page) {
-        return this.perform('post', '/search.json', query, { page });
-    },
-    getStream(streamId, converter) {
-        return this.perform('get', `/stream/${streamId}.json`, null, { converter });
-    },
-    getStatus() {
-        return this.perform('get', `/status.json`);
-    },
-    getPcaps() {
-        return this.perform('get', `/pcaps.json`);
-    },
-    getConverters() {
-        return this.perform('get', `/converters`);
-    },
-    getConverterStderr(converter) {
-        return this.perform('get', `/converters/stderr/${converter}`);
-    },
-    resetConverter(converter) {
-        return this.perform(`delete`, `/converters/${converter}`);
-    },
-    getTags() {
-        return this.perform('get', `/tags`);
-    },
-    addTag(name, query, color) {
-        return this.perform('put', `/tags`, query, { name, color });
-    },
-    delTag(name) {
-        return this.perform('delete', `/tags`, null, { name });
-    },
-    changeTagColor(name, color) {
-        const params = new URLSearchParams();
-        params.append("name", name);
-        params.append("method", "change_color");
-        params.append("color", color);
-        return this.perform('patch', `/tags`, null, params);
-    },
-    getGraph(delta, aspects, tags, query) {
-        const params = new URLSearchParams();
-        params.append("delta", delta);
-        for (const a of aspects) {
-            params.append("aspect", a);
-        }
-        for (const t of tags) {
-            params.append("tag", t);
-        }
-        if (query) {
-            params.append("query", query);
-        }
-        return this.perform('get', '/graph.json', null, params);
-    },
-    markTagNew(name, streams, color) {
-        if (streams.length == 0) streams = [-1];
-        return this.addTag(name, `id:${streams.join(',')}`, color)
-    },
-    converterTagSet(tagName, converters) {
-        const params = new URLSearchParams();
-        params.append("name", tagName)
-        params.append("method", "converter_set")
-        for (const c of converters) {
-            params.append("converters", c)
-        }
-        return this.perform('patch', `/tags`, null, params);
-    },
-    markTagAdd(name, streams) {
-        const params = new URLSearchParams();
-        params.append("name", name)
-        params.append("method", "mark_add")
-        for (const s of streams) {
-            params.append("stream", s)
-        }
-        return this.perform('patch', `/tags`, null, params);
-    },
-    markTagDel(name, streams) {
-        const params = new URLSearchParams();
-        params.append("name", name)
-        params.append("method", "mark_del")
-        for (const s of streams) {
-            params.append("stream", s)
-        }
-        return this.perform('patch', `/tags`, null, params);
-    },
-
-    async perform(method, resource, data, params) {
-        return client({
-            method,
-            url: resource,
-            data,
-            params,
-        }).then(req => {
-            return req.data;
-        })
-=======
   searchStreams(query, page) {
     return this.perform("post", "/search.json", query, { page });
   },
-  getStream(streamId) {
-    return this.perform("get", `/stream/${streamId}.json`);
+  getStream(streamId, converter) {
+    return this.perform("get", `/stream/${streamId}.json`, null, { converter });
   },
   getStatus() {
     return this.perform("get", `/status.json`);
   },
   getPcaps() {
     return this.perform("get", `/pcaps.json`);
+  },
+  getConverters() {
+    return this.perform("get", `/converters`);
+  },
+  getConverterStderr(converter) {
+    return this.perform("get", `/converters/stderr/${converter}`);
+  },
+  resetConverter(converter) {
+    return this.perform("delete", `/converters/${converter}`);
   },
   getTags() {
     return this.perform("get", `/tags`);
@@ -139,13 +54,21 @@
     }
     if (query) {
       params.append("query", query);
->>>>>>> c762f6fe
     }
     return this.perform("get", "/graph.json", null, params);
   },
   markTagNew(name, streams, color) {
     if (streams.length == 0) streams = [-1];
     return this.addTag(name, `id:${streams.join(",")}`, color);
+  },
+  converterTagSet(tagName, converters) {
+    const params = new URLSearchParams();
+    params.append("name", tagName);
+    params.append("method", "converter_set");
+    for (const c of converters) {
+      params.append("converters", c);
+    }
+    return this.perform("patch", `/tags`, null, params);
   },
   markTagAdd(name, streams) {
     const params = new URLSearchParams();
