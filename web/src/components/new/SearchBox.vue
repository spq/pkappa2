--- conflicted
+++ resolved
@@ -1,5 +1,4 @@
 <template>
-<<<<<<< HEAD
   <div>
     <v-text-field
       autofocus
@@ -21,45 +20,6 @@
           <template #activator="{ on, attrs }">
             <v-btn small icon v-on="on" v-bind="attrs"
               ><v-icon>mdi-dots-vertical</v-icon></v-btn
-=======
-  <v-text-field
-    autofocus
-    hide-details
-    flat
-    prepend-inner-icon="mdi-magnify"
-    :value="searchBox"
-    @input="onInput"
-    @keyup.enter="search(null)"
-    @keydown.up.prevent="historyUp"
-    @keydown.down.prevent="historyDown"
-    ref="searchBox"
-  >
-    <template #append>
-      <v-menu offset-y right bottom>
-        <template #activator="{ on, attrs }">
-          <v-btn small icon v-on="on" v-bind="attrs"
-            ><v-icon>mdi-dots-vertical</v-icon></v-btn
-          >
-        </template>
-        <v-list dense>
-          <v-list-item link @click="search('search')">
-            <v-list-item-icon><v-icon>mdi-magnify</v-icon></v-list-item-icon>
-            <v-list-item-title>Search</v-list-item-title>
-          </v-list-item>
-          <v-list-item link @click="search('graph')">
-            <v-list-item-icon><v-icon>mdi-finance</v-icon></v-list-item-icon>
-            <v-list-item-title>Graph</v-list-item-title>
-          </v-list-item>
-          <v-list-item link @click="createTag('service', searchBox)">
-            <v-list-item-icon
-              ><v-icon>mdi-cloud-outline</v-icon></v-list-item-icon
-            >
-            <v-list-item-title>Save as Service</v-list-item-title>
-          </v-list-item>
-          <v-list-item link @click="createTag('tag', searchBox)">
-            <v-list-item-icon
-              ><v-icon>mdi-tag-multiple-outline</v-icon></v-list-item-icon
->>>>>>> 182a9929
             >
           </template>
           <v-list dense>
@@ -190,7 +150,6 @@
     document.body.removeEventListener("keydown", this._keyListener);
   },
   methods: {
-<<<<<<< HEAD
     onTab() {
       if (this.suggestionMenuOpen) {
         this.applySuggestion();
@@ -199,6 +158,7 @@
       }
     },
     onInput(updatedText) {
+      this.historyIndex = -1;
       this.setSearchBox(updatedText);
       this.startSuggestionSearch();
     },
@@ -258,11 +218,6 @@
     },
     selectSuggestionIndex(index) {
       this.suggestionSelectedIndex = Math.min(Math.max(index, 0), this.suggestionItems.length - 1);
-=======
-    onInput(updatedText) {
-      this.historyIndex = -1;
-      this.searchBox = updatedText;
->>>>>>> 182a9929
     },
     historyUp() {
       if (this.historyIndex === -1) {
