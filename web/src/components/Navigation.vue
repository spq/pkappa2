<template>
  <v-list
    density="compact"
    nav
    v-model:opened="tagTypesKeys"
    open-strategy="multiple"
    :class="{ shiftPressed: shiftPressed }"
  >
    <v-list-item
      slim
      variant="flat"
      link
      density="compact"
      exact
      :to="{ name: 'home' }"
    >
      <template #prepend>
        <v-icon size="small">mdi-help-circle-outline</v-icon>
      </template>
      <v-list-item-title>Help</v-list-item-title>
    </v-list-item>
    <v-list-item
<<<<<<< HEAD
      link
      dense
      exact
      :to="
        store.clientConfig?.AutoInsertLimitToQuery
          ? { name: 'search', query: { q: 'ltime:-1h:' } }
          : { name: 'search', query: { q: '' } }
      "
    >
      <v-list-item-icon></v-list-item-icon>
      <v-list-item-icon>
        <v-icon dense>mdi-all-inclusive</v-icon>
      </v-list-item-icon>
      <v-list-item-content>
        <v-list-item-title>All Streams</v-list-item-title>
      </v-list-item-content>
      <v-list-item-action v-if="status != null"
        ><v-chip x-small>{{ status.StreamCount }}</v-chip></v-list-item-action
      >
=======
      slim
      link
      density="compact"
      exact
      :to="{ name: 'search', query: { q: '' } }"
    >
      <template #prepend>
        <v-icon size="small">mdi-all-inclusive</v-icon>
      </template>
      <v-list-item-title>All Streams</v-list-item-title>

      <template #append>
        <v-list-item-action v-if="status != null"
          ><v-chip variant="flat" size="x-small">{{
            status.StreamCount
          }}</v-chip></v-list-item-action
        >
      </template>
>>>>>>> 568c5aef
    </v-list-item>
    <v-list-group
      v-for="tagType in tagTypes"
      :key="tagType.key"
      link
      density="compact"
      :value="tagType.key"
    >
      <template #activator="{ props }">
        <v-list-item v-bind="props" slim link>
          <template #prepend>
            <v-icon size="small">mdi-{{ tagType.icon }}</v-icon>
          </template>
          <v-list-item-title>{{ tagType.title }}</v-list-item-title>
        </v-list-item>
      </template>
      <template v-for="tag in groupedTags[tagType.key]" :key="tag.Name">
        <v-hover v-slot="{ isHovering, props: hoverProps }">
          <v-list-item
            slim
            link
            density="compact"
            exact
<<<<<<< HEAD
            :to="
              store.clientConfig?.AutoInsertLimitToQuery
                ? {
                    name: 'search',
                    query: {
                      q: tagForURI(tag.Name) + ' ltime:-1h:',
                    },
                  }
                : {
                    name: 'search',
                    query: {
                      q: tagForURI(tag.Name),
                    },
                  }
            "
=======
            class="tagButton"
            :class="{ tagSelected: inQuery(tag.Name) }"
            v-bind="hoverProps"
            :style="{ backgroundColor: tag.Color }"
            :to="{
              name: 'search',
              query: {
                q: tagForURI(tag.Name),
              },
            }"
            @click.shift.prevent="appendOrRemoveFilter(tag.Name)"
>>>>>>> 568c5aef
          >
            <v-list-item-title
              class="text-truncate"
              style="max-width: 110px"
              :style="{ color: getContrastTextColor(tag.Color) }"
              :title="tag.Name.substring(tagType.key.length + 1)"
              >{{
                tag.Name.substring(tagType.key.length + 1)
              }}</v-list-item-title
            >
            <template #prepend>
              <div class="tagButtonCorner"></div>
            </template>
            <template #append>
              <v-menu location="bottom left" open-on-hover>
                <template #activator="{ isActive, props }">
                  <v-list-item-action v-bind="props">
                    <v-icon
                      v-if="isHovering || isActive"
                      size="x-small"
                      :style="{
                        color: getContrastTextColor(tag.Color),
                      }"
                      >mdi-dots-vertical</v-icon
                    >
                    <v-chip v-else size="x-small" variant="flat"
                      >{{ tag.MatchingCount
                      }}{{ tag.UncertainCount != 0 ? "+" : "" }}</v-chip
                    >
                  </v-list-item-action>
                </template>
                <v-list density="compact">
                  <v-list-item
                    link
                    exact
                    :to="{
                      name: 'search',
                      query: {
                        q: tagForURI(tag.Name),
                      },
                    }"
                    prepend-icon="mdi-magnify"
                  >
                    <v-list-item-title>Show Streams</v-list-item-title>
                  </v-list-item>
                  <v-list-item
                    link
                    exact
                    @click="appendOrRemoveFilter(tag.Name)"
                  >
<<<<<<< HEAD
                </v-list-item-action>
              </template>
              <v-list dense>
                <v-list-item
                  link
                  exact
                  :to="
                    store.clientConfig?.AutoInsertLimitToQuery
                      ? {
                          name: 'search',
                          query: {
                            q: tagForURI(tag.Name) + ' ltime:-1h:',
                          },
                        }
                      : {
                          name: 'search',
                          query: {
                            q: tagForURI(tag.Name),
                          },
                        }
                  "
                >
                  <v-list-item-icon>
                    <v-icon>mdi-magnify</v-icon>
                  </v-list-item-icon>
                  <v-list-item-title>Show Streams</v-list-item-title>
                </v-list-item>
                <v-list-item link @click="showTagDetailsDialog(tag.Name)">
                  <v-list-item-icon>
                    <v-icon>mdi-clipboard-list-outline</v-icon>
                  </v-list-item-icon>
                  <v-list-item-title>Details</v-list-item-title>
                </v-list-item>
                <v-list-item link @click="setQuery(tag.Definition)">
                  <v-list-item-icon>
                    <v-icon>mdi-form-textbox</v-icon>
                  </v-list-item-icon>
                  <v-list-item-title>Use Query</v-list-item-title>
                </v-list-item>
                <v-list-item link @click="showTagColorChangeDialog(tag.Name)">
                  <v-list-item-icon>
                    <v-icon>mdi-palette</v-icon>
                  </v-list-item-icon>
                  <v-list-item-title>Change Color</v-list-item-title>
                </v-list-item>
                <v-list-item link @click="showTagNameChangeDialog(tag.Name)">
                  <v-list-item-icon>
                    <v-icon>mdi-rename-outline</v-icon>
                  </v-list-item-icon>
                  <v-list-item-title>Change Name</v-list-item-title>
                </v-list-item>
                <v-list-item
                  link
                  @click="showTagDefinitionChangeDialog(tag.Name)"
                >
                  <v-list-item-icon>
                    <v-icon>mdi-text-search-variant</v-icon>
                  </v-list-item-icon>
                  <v-list-item-title>Change Definition</v-list-item-title>
                </v-list-item>
                <v-list-item link @click="showTagSetConvertersDialog(tag.Name)">
                  <v-list-item-icon>
                    <v-icon>mdi-file-replace-outline</v-icon>
                  </v-list-item-icon>
                  <v-list-item-title>Attach converter</v-list-item-title>
                </v-list-item>
                <v-list-item
                  link
                  :disabled="tag.Referenced"
                  @click="confirmTagDeletion(tag.Name)"
                >
                  <v-list-item-icon>
                    <v-icon>mdi-delete-outline</v-icon>
                  </v-list-item-icon>
                  <v-list-item-title>Delete</v-list-item-title>
                </v-list-item>
              </v-list>
            </v-menu>
=======
                    <template #prepend>
                      <v-icon v-if="inQuery(tag.Name)">mdi-minus</v-icon>
                      <v-icon v-else>mdi-plus</v-icon>
                    </template>
                    <v-list-item-title v-if="inQuery(tag.Name)"
                      >Remove tag from search</v-list-item-title
                    >
                    <v-list-item-title v-else
                      >Add tag to search</v-list-item-title
                    >
                  </v-list-item>
                  <v-list-item
                    prepend-icon="mdi-clipboard-list-outline"
                    link
                    @click="showTagDetailsDialog(tag.Name)"
                  >
                    <v-list-item-title>Details</v-list-item-title>
                  </v-list-item>
                  <v-list-item
                    :disabled="tag.Definition == '...'"
                    prepend-icon="mdi-form-textbox"
                    link
                    @click="setQuery(tag.Definition)"
                  >
                    <v-list-item-title>Use Query</v-list-item-title>
                  </v-list-item>
                  <v-list-item
                    prepend-icon="mdi-palette"
                    link
                    @click="showTagColorChangeDialog(tag.Name)"
                  >
                    <v-list-item-title>Change Color</v-list-item-title>
                  </v-list-item>
                  <v-list-item
                    prepend-icon="mdi-rename-outline"
                    link
                    @click="showTagNameChangeDialog(tag.Name)"
                  >
                    <v-list-item-title>Change Name</v-list-item-title>
                  </v-list-item>
                  <v-list-item
                    prepend-icon="mdi-text-search-variant"
                    link
                    @click="showTagDefinitionChangeDialog(tag.Name)"
                  >
                    <v-list-item-title>Change Definition</v-list-item-title>
                  </v-list-item>
                  <v-list-item
                    prepend-icon="mdi-file-replace-outline"
                    link
                    @click="showTagSetConvertersDialog(tag.Name)"
                  >
                    <v-list-item-title>Attach converter</v-list-item-title>
                  </v-list-item>
                  <v-list-item
                    prepend-icon="mdi-delete-outline"
                    link
                    :disabled="tag.Referenced"
                    @click="confirmTagDeletion(tag.Name)"
                  >
                    <v-list-item-title>Delete</v-list-item-title>
                  </v-list-item>
                </v-list>
              </v-menu>
            </template>
>>>>>>> 568c5aef
          </v-list-item>
        </v-hover>
      </template>
    </v-list-group>
    <v-list-group v-model="moreOpen" link dense subgroup>
      <template #activator="{ props }">
        <v-list-item v-bind="props" slim link density="compact">
          <template #prepend>
            <v-icon size="small"
              >mdi-chevron-{{ moreOpen ? "up" : "down" }}</v-icon
            >
          </template>

          <v-list-item-title>More</v-list-item-title>
        </v-list-item>
      </template>
      <v-list-item
        link
        density="compact"
        exact
        :to="{
          name: 'status',
        }"
      >
        <v-list-item-title>Status</v-list-item-title>
      </v-list-item>
      <v-list-item
        link
        density="compact"
        exact
        :to="{
          name: 'settings',
        }"
      >
        <v-list-item-content>
          <v-list-item-title>Settings</v-list-item-title>
        </v-list-item-content>
      </v-list-item>
      <v-list-item
        link
        dense
        exact
        :to="{
          name: 'pcaps',
        }"
      >
        <v-list-item-title>PCAPs</v-list-item-title>
      </v-list-item>
      <v-list-item
        link
        density="compact"
        exact
        :to="{
          name: 'tags',
        }"
      >
        <v-list-item-title>Manage Tags</v-list-item-title>
      </v-list-item>
      <v-list-item
        link
        density="compact"
        exact
        :to="{
          name: 'converters',
        }"
      >
        <v-list-item-title>Manage Converters</v-list-item-title>
      </v-list-item>
      <v-list-item
        link
        density="compact"
        exact
        :to="{
          name: 'pcap-over-ip',
        }"
      >
        <v-list-item-title>Manage PCAP-over-IP</v-list-item-title>
      </v-list-item>

      <v-btn-toggle v-model="colorscheme" mandatory class="pl-9 pt-2">
        <v-btn>
          <v-icon>mdi-weather-sunny</v-icon>
        </v-btn>
        <v-btn>
          <v-icon>mdi-cog-outline</v-icon>
        </v-btn>
        <v-btn>
          <v-icon>mdi-weather-night</v-icon>
        </v-btn>
      </v-btn-toggle>
    </v-list-group>
  </v-list>
</template>

<script lang="ts" setup>
import { useRoute, useRouter } from "vue-router";
import {
  setColorScheme,
  getColorSchemeFromStorage,
  ColorSchemeConfiguration,
} from "@/lib/darkmode";
import { EventBus } from "./EventBus";
import { useRootStore } from "@/stores";
import { tagForURI } from "@/filters";
import { computed, onMounted, ref, watch } from "vue";
import { getContrastTextColor } from "@/lib/colors";
import analyze from "@/parser/analyze";

type ColorSchemeButtonTriState = 0 | 1 | 2;

const store = useRootStore();
const route = useRoute();
const router = useRouter();
const schemeInitialisations: Record<
  ColorSchemeConfiguration,
  ColorSchemeButtonTriState
> = {
  light: 0,
  system: 1,
  dark: 2,
};
const colorscheme = ref<ColorSchemeButtonTriState>(
  schemeInitialisations[getColorSchemeFromStorage()],
);
const tagTypes = [
  {
    title: "Services",
    icon: "cloud-outline",
    key: "service",
  },
  {
    title: "Tags",
    icon: "tag-multiple-outline",
    key: "tag",
  },
  {
    title: "Marks",
    icon: "checkbox-multiple-outline",
    key: "mark",
  },
  {
    title: "Generated",
    icon: "robot-outline",
    key: "generated",
  },
];
const tagTypesKeys = ref(tagTypes.map((tagType) => tagType.key));

const moreOpen =
  route.name !== null &&
  route.name !== undefined &&
  ["converters", "status", "tags", "pcaps"].includes(route.name.toString()); // FIXME: type route
const groupedTags = computed(() => store.groupedTags);
const status = computed(() => store.status);
const shiftPressed = ref(false);

const inQuery = (name: string) => {
  name = tagForURI(name);
  if (!name.split(":")[1]) return false;
  const [key, val] = name.split(":");
  //Replace `"` from passed tags with spaces
  return analyze(route.query?.q as string)[key]?.find(
    (value) => value?.pieces?.value === (val.replaceAll('"', "") ?? ""),
  );
};

document.onkeydown = function (e) {
  if (!e.shiftKey) return;
  const t = e.target as HTMLElement;
  const tn = t.tagName.toLowerCase();
  if (tn === "input") return;
  if (tn === "textarea" && t.isContentEditable) return;
  shiftPressed.value = true;
};

document.onkeyup = function (e) {
  if (e.key === "Shift") {
    shiftPressed.value = false;
  }
};

watch(colorscheme, () => {
  const schemes: Record<ColorSchemeButtonTriState, ColorSchemeConfiguration> = {
    0: "light",
    1: "system",
    2: "dark",
  };
  setColorScheme(schemes[colorscheme.value]);
});

onMounted(() => {
  store.getClientConfig().catch((err: string) => {
    EventBus.emit("showError", `Failed to get config: ${err}`);
  });
  store
    .updateTags()
    .then(() => {
      if (store.tags?.length === 0) EventBus.emit("showCTFWizard");
    })
    .catch((err: Error) => {
      EventBus.emit("showError", `Failed to update tags: ${err.message}`);
    });
  store.updateStatus().catch((err: Error) => {
    EventBus.emit("showError", `Failed to update status: ${err.message}`);
  });
});

function showTagSetConvertersDialog(tagId: string) {
  EventBus.emit("showTagSetConvertersDialog", tagId);
}

function confirmTagDeletion(tagId: string) {
  EventBus.emit("showTagDeleteDialog", tagId);
}

function showTagDetailsDialog(tagId: string) {
  EventBus.emit("showTagDetailsDialog", tagId);
}

function setQuery(query: string) {
  EventBus.emit("setSearchTerm", query);
}

function showTagColorChangeDialog(tagId: string) {
  EventBus.emit("showTagColorChangeDialog", tagId);
}

function showTagDefinitionChangeDialog(tagId: string) {
  EventBus.emit("showTagDefinitionChangeDialog", tagId);
}

function showTagNameChangeDialog(tagId: string) {
  EventBus.emit("showTagNameChangeDialog", tagId);
}

async function appendOrRemoveFilter(name: string) {
  const query = (route?.query?.q as string) ?? "";

  const newSelected = Object.values(
    analyze(decodeURIComponent(tagForURI(name)).trim()),
  ).flatMap((e) => e.map((f) => f.pieces))[0];
  const current = Object.values(analyze(query)).flatMap((e) =>
    e.map((f) => f.pieces),
  );

  if (!newSelected || !current) {
    return;
  }

  function formatValue(value: string) {
    return /\s/g.test(value.trim()) ? `"${value}"` : value;
  }

  function formatTag(entry: { [key: string]: string }) {
    return entry.keyword.trim() + ":" + formatValue(entry.value);
  }

  let newQuery = query.trim();
  if (
    current.find(
      (e) => e.keyword === newSelected.keyword && e.value === newSelected.value,
    ) === undefined
  ) {
    newQuery = newQuery + " " + formatTag(newSelected);
  } else {
    newQuery = newQuery
      .replaceAll(" " + formatTag(newSelected), "")
      .replaceAll(formatTag(newSelected), "");
  }

  await router
    .push({ name: "search", query: { q: newQuery.trim() } })
    .catch(() => console.warn("Duplicated navigation"));
}
</script>

<style>
.v-application--is-ltr
  .v-navigation-drawer
  .v-list-item__icon.v-list-group__header__prepend-icon {
  display: none;
}

.v-application--is-ltr .v-navigation-drawer .v-list-item__icon:first-child {
  display: none;
}

.v-application--is-ltr
  .v-navigation-drawer
  .v-list-group--sub-group
  .v-list-group__header {
  padding-left: 8px;
}

.v-application--is-ltr .v-navigation-drawer .v-list-item__action {
  margin-top: 0;
  margin-bottom: 0;
}

.tagButton .tagButtonCorner {
  position: absolute;
  background-color: #00000052;
  height: 100%;
  left: 0;
  transition: width 100ms;
}

.v-list--nav:not(.shiftPressed) .tagButton:not(.tagSelected) .tagButtonCorner {
  width: 0;
}
.v-list--nav:not(.shiftPressed) .tagButton.tagSelected .tagButtonCorner {
  width: 20px;
}
.v-list--nav.shiftPressed .tagButton:not(.tagSelected) .tagButtonCorner {
  width: 5px;
}
.v-list--nav.shiftPressed .tagButton.tagSelected .tagButtonCorner {
  width: 15px;
}
</style><|MERGE_RESOLUTION|>--- conflicted
+++ resolved
@@ -20,9 +20,9 @@
       <v-list-item-title>Help</v-list-item-title>
     </v-list-item>
     <v-list-item
-<<<<<<< HEAD
+      slim
       link
-      dense
+      density="compact"
       exact
       :to="
         store.clientConfig?.AutoInsertLimitToQuery
@@ -30,23 +30,6 @@
           : { name: 'search', query: { q: '' } }
       "
     >
-      <v-list-item-icon></v-list-item-icon>
-      <v-list-item-icon>
-        <v-icon dense>mdi-all-inclusive</v-icon>
-      </v-list-item-icon>
-      <v-list-item-content>
-        <v-list-item-title>All Streams</v-list-item-title>
-      </v-list-item-content>
-      <v-list-item-action v-if="status != null"
-        ><v-chip x-small>{{ status.StreamCount }}</v-chip></v-list-item-action
-      >
-=======
-      slim
-      link
-      density="compact"
-      exact
-      :to="{ name: 'search', query: { q: '' } }"
-    >
       <template #prepend>
         <v-icon size="small">mdi-all-inclusive</v-icon>
       </template>
@@ -59,7 +42,6 @@
           }}</v-chip></v-list-item-action
         >
       </template>
->>>>>>> 568c5aef
     </v-list-item>
     <v-list-group
       v-for="tagType in tagTypes"
@@ -83,7 +65,10 @@
             link
             density="compact"
             exact
-<<<<<<< HEAD
+            class="tagButton"
+            :class="{ tagSelected: inQuery(tag.Name) }"
+            v-bind="hoverProps"
+            :style="{ backgroundColor: tag.Color }"
             :to="
               store.clientConfig?.AutoInsertLimitToQuery
                 ? {
@@ -99,19 +84,7 @@
                     },
                   }
             "
-=======
-            class="tagButton"
-            :class="{ tagSelected: inQuery(tag.Name) }"
-            v-bind="hoverProps"
-            :style="{ backgroundColor: tag.Color }"
-            :to="{
-              name: 'search',
-              query: {
-                q: tagForURI(tag.Name),
-              },
-            }"
             @click.shift.prevent="appendOrRemoveFilter(tag.Name)"
->>>>>>> 568c5aef
           >
             <v-list-item-title
               class="text-truncate"
@@ -147,12 +120,21 @@
                   <v-list-item
                     link
                     exact
-                    :to="{
-                      name: 'search',
-                      query: {
-                        q: tagForURI(tag.Name),
-                      },
-                    }"
+                    :to="
+                      store.clientConfig?.AutoInsertLimitToQuery
+                        ? {
+                            name: 'search',
+                            query: {
+                              q: tagForURI(tag.Name) + ' ltime:-1h:',
+                            },
+                          }
+                        : {
+                            name: 'search',
+                            query: {
+                              q: tagForURI(tag.Name),
+                            },
+                          }
+                    "
                     prepend-icon="mdi-magnify"
                   >
                     <v-list-item-title>Show Streams</v-list-item-title>
@@ -162,86 +144,6 @@
                     exact
                     @click="appendOrRemoveFilter(tag.Name)"
                   >
-<<<<<<< HEAD
-                </v-list-item-action>
-              </template>
-              <v-list dense>
-                <v-list-item
-                  link
-                  exact
-                  :to="
-                    store.clientConfig?.AutoInsertLimitToQuery
-                      ? {
-                          name: 'search',
-                          query: {
-                            q: tagForURI(tag.Name) + ' ltime:-1h:',
-                          },
-                        }
-                      : {
-                          name: 'search',
-                          query: {
-                            q: tagForURI(tag.Name),
-                          },
-                        }
-                  "
-                >
-                  <v-list-item-icon>
-                    <v-icon>mdi-magnify</v-icon>
-                  </v-list-item-icon>
-                  <v-list-item-title>Show Streams</v-list-item-title>
-                </v-list-item>
-                <v-list-item link @click="showTagDetailsDialog(tag.Name)">
-                  <v-list-item-icon>
-                    <v-icon>mdi-clipboard-list-outline</v-icon>
-                  </v-list-item-icon>
-                  <v-list-item-title>Details</v-list-item-title>
-                </v-list-item>
-                <v-list-item link @click="setQuery(tag.Definition)">
-                  <v-list-item-icon>
-                    <v-icon>mdi-form-textbox</v-icon>
-                  </v-list-item-icon>
-                  <v-list-item-title>Use Query</v-list-item-title>
-                </v-list-item>
-                <v-list-item link @click="showTagColorChangeDialog(tag.Name)">
-                  <v-list-item-icon>
-                    <v-icon>mdi-palette</v-icon>
-                  </v-list-item-icon>
-                  <v-list-item-title>Change Color</v-list-item-title>
-                </v-list-item>
-                <v-list-item link @click="showTagNameChangeDialog(tag.Name)">
-                  <v-list-item-icon>
-                    <v-icon>mdi-rename-outline</v-icon>
-                  </v-list-item-icon>
-                  <v-list-item-title>Change Name</v-list-item-title>
-                </v-list-item>
-                <v-list-item
-                  link
-                  @click="showTagDefinitionChangeDialog(tag.Name)"
-                >
-                  <v-list-item-icon>
-                    <v-icon>mdi-text-search-variant</v-icon>
-                  </v-list-item-icon>
-                  <v-list-item-title>Change Definition</v-list-item-title>
-                </v-list-item>
-                <v-list-item link @click="showTagSetConvertersDialog(tag.Name)">
-                  <v-list-item-icon>
-                    <v-icon>mdi-file-replace-outline</v-icon>
-                  </v-list-item-icon>
-                  <v-list-item-title>Attach converter</v-list-item-title>
-                </v-list-item>
-                <v-list-item
-                  link
-                  :disabled="tag.Referenced"
-                  @click="confirmTagDeletion(tag.Name)"
-                >
-                  <v-list-item-icon>
-                    <v-icon>mdi-delete-outline</v-icon>
-                  </v-list-item-icon>
-                  <v-list-item-title>Delete</v-list-item-title>
-                </v-list-item>
-              </v-list>
-            </v-menu>
-=======
                     <template #prepend>
                       <v-icon v-if="inQuery(tag.Name)">mdi-minus</v-icon>
                       <v-icon v-else>mdi-plus</v-icon>
@@ -307,7 +209,6 @@
                 </v-list>
               </v-menu>
             </template>
->>>>>>> 568c5aef
           </v-list-item>
         </v-hover>
       </template>
@@ -342,13 +243,11 @@
           name: 'settings',
         }"
       >
-        <v-list-item-content>
-          <v-list-item-title>Settings</v-list-item-title>
-        </v-list-item-content>
+        <v-list-item-title>Settings</v-list-item-title>
       </v-list-item>
       <v-list-item
         link
-        dense
+        density="compact"
         exact
         :to="{
           name: 'pcaps',
